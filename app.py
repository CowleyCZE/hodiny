from flask import Flask, jsonify, render_template, request, redirect, url_for, flash, send_file, session
from datetime import datetime
import pandas as pd
import openpyxl
from openpyxl import load_workbook
from openpyxl.utils.exceptions import InvalidFileException
import os
import re
import json
from utils.logger import setup_logger
import logging
import shutil
from email.mime.multipart import MIMEMultipart
from email.mime.text import MIMEText
from email.mime.application import MIMEApplication
import smtplib
import ssl
from email.utils import parseaddr
from pathlib import Path

# Local imports
from config import Config
from employee_management import EmployeeManager
from excel_manager import ExcelManager
from zalohy_manager import ZalohyManager

# Nahrazení základního loggeru naším vlastním
logger = setup_logger('app')

# Initialize Flask app
app = Flask(__name__)
app.secret_key = Config.SECRET_KEY

# Constants - upravené na používání Path pro konzistenci
DATA_PATH = Path(Config.DATA_PATH)
EXCEL_BASE_PATH = Path(Config.EXCEL_BASE_PATH)
EXCEL_FILE_NAME = Config.EXCEL_FILE_NAME
EXCEL_FILE_NAME_2025 = Config.EXCEL_FILE_NAME_2025
SETTINGS_FILE_PATH = Path(Config.SETTINGS_FILE_PATH)
RECIPIENT_EMAIL = Config.RECIPIENT_EMAIL

# Ensure required directories exist
for path in [DATA_PATH, EXCEL_BASE_PATH]:
    path.mkdir(parents=True, exist_ok=True)

# Initialize managers and load settings
employee_manager = EmployeeManager(DATA_PATH)
excel_manager = ExcelManager(EXCEL_BASE_PATH, EXCEL_FILE_NAME)

def get_settings():
    """Get settings from session or load them if not present"""
    if 'settings' not in session:
        default_settings = Config.get_default_settings()
        try:
            if SETTINGS_FILE_PATH.exists():
                with open(SETTINGS_FILE_PATH, 'r', encoding='utf-8') as f:
                    try:
                        saved_settings = json.load(f)
                        # Validace načtených nastavení
                        if not isinstance(saved_settings, dict):
                            raise ValueError("Neplatný formát nastavení")
                        default_settings.update(saved_settings)
                    except json.JSONDecodeError:
                        logger.error("Poškozený soubor s nastaveními")
                        flash("Soubor s nastaveními je poškozen, používám výchozí nastavení.", "warning")
            session['settings'] = default_settings
        except Exception as e:
            logger.error(f"Chyba při načítání nastavení: {e}")
            session['settings'] = default_settings
    return session['settings']

@app.route('/')
def index():
<<<<<<< HEAD
    try:
        excel_exists = excel_manager.file_path.exists()
        current_date = datetime.now().strftime('%Y-%m-%d')
        week_number = excel_manager.ziskej_cislo_tydne(current_date)
        return render_template('index.html', 
                             excel_exists=excel_exists, 
                             week_number=week_number, 
                             current_date=current_date)
    except Exception as e:
        logger.error(f"Chyba při načítání hlavní stránky: {e}")
        flash('Došlo k neočekávané chybě při načítání stránky.', 'error')
        return render_template('index.html', 
                             excel_exists=False, 
                             week_number=0, 
                             current_date=datetime.now().strftime('%Y-%m-%d'))
=======
    excel_exists = os.path.exists(excel_manager.file_path)
    current_date = datetime.now()  
    week_number = excel_manager.ziskej_cislo_tydne(current_date).week
    current_date_str = current_date.strftime('%Y-%m-%d')  
    return render_template('index.html', excel_exists=excel_exists, week_number=week_number, current_date=current_date_str)
>>>>>>> c6857615

@app.route('/download')
def download_file():
    try:
        return send_file(excel_manager.file_path, as_attachment=True)
    except Exception as e:
        logger.error(f"Chyba při stahování souboru: {e}")
        flash('Chyba při stahování souboru.', 'error')
        return redirect(url_for('index'))

def validate_email(email):
    """Validace emailové adresy"""
    if not email or '@' not in parseaddr(email)[1]:
        raise ValueError("Neplatná emailová adresa")
    return True

@app.route('/send_email', methods=['POST'])
def send_email():
    try:
        # Kontrola existence souboru
        if not excel_manager.file_path.exists():
            raise FileNotFoundError("Excel soubor nebyl nalezen")

        # Kontrola konfigurace
        if not Config.RECIPIENT_EMAIL:
            raise ValueError("E-mailová adresa příjemce není nastavena v konfiguraci")
        
        if not Config.SMTP_USERNAME or not Config.SMTP_PASSWORD:
            raise ValueError("SMTP přihlašovací údaje nejsou nastaveny v konfiguraci")

        if not Config.SMTP_SERVER or not Config.SMTP_PORT:
            raise ValueError("SMTP server nebo port není nastaven v konfiguraci")

        # Validace emailových adres
        sender = Config.SMTP_USERNAME
        recipient = Config.RECIPIENT_EMAIL
        
        if not all([validate_email(addr) for addr in [sender, recipient]]):
            raise ValueError("Neplatné emailové adresy")

        # Vytvoření zprávy
        msg = MIMEMultipart()
        msg['Subject'] = f'Hodiny_Cap.xlsx - {datetime.now().strftime("%Y-%m-%d")}'
        msg['From'] = sender
        msg['To'] = recipient
        
        # Přidání textu zprávy
        body = f"""Dobrý den,

v příloze zasílám aktuální výkaz pracovní doby ({EXCEL_FILE_NAME}).

S pozdravem
{Config.APP_NAME if hasattr(Config, 'APP_NAME') else 'Evidence pracovní doby'}
"""
        msg.attach(MIMEText(body, 'plain', 'utf-8'))

        # Přidání přílohy
        with open(excel_manager.file_path, 'rb') as f:
            attachment = MIMEApplication(f.read(), _subtype="xlsx")
            attachment.add_header('Content-Disposition', 'attachment', 
                                filename=('utf-8', '', EXCEL_FILE_NAME))
            msg.attach(attachment)

        # Nastavení SSL/TLS kontextu s vyšším zabezpečením
        ssl_context = ssl.create_default_context()
        ssl_context.minimum_version = ssl.TLSVersion.TLSv1_2
        ssl_context.verify_mode = ssl.CERT_REQUIRED
        
        # Odeslání emailu
        with smtplib.SMTP_SSL(Config.SMTP_SERVER, Config.SMTP_PORT, 
                             context=ssl_context, timeout=30) as smtp:
            smtp.login(Config.SMTP_USERNAME, Config.SMTP_PASSWORD)
            smtp.send_message(msg)

        flash('Email byl úspěšně odeslán.', 'success')
        logger.info(f"Email s výkazem byl úspěšně odeslán na adresu {recipient}")

    except FileNotFoundError as e:
        logger.error(f"Soubor nebyl nalezen: {e}")
        flash('Excel soubor nebyl nalezen.', 'error')
    except ValueError as e:
        logger.error(f"Chyba konfigurace: {e}")
        flash(str(e), 'error')
    except smtplib.SMTPAuthenticationError:
        logger.error("Chyba při přihlášení k SMTP serveru")
        flash('Nesprávné přihlašovací údaje k e-mailovému serveru.', 'error')
    except smtplib.SMTPException as e:
        logger.error(f"SMTP chyba: {e}")
        flash('Chyba při komunikaci s e-mailovým serverem.', 'error')
    except ssl.SSLError as e:
        logger.error(f"SSL chyba: {e}")
        flash('Chyba zabezpečeného spojení s e-mailovým serverem.', 'error')
    except Exception as e:
        logger.error(f"Neočekávaná chyba při odesílání emailu: {e}")
        flash('Chyba při odesílání emailu.', 'error')
    
    return redirect(url_for('index'))

@app.route('/zamestnanci', methods=['GET', 'POST'])
def manage_employees():
    if request.method == 'POST':
        try:
            action = request.form.get('action')
            if not action:
                raise ValueError("Nebyla specifikována akce")

            if action == 'add':
                employee_name = request.form.get('name', '').strip()
                if not employee_name:
                    raise ValueError("Jméno zaměstnance nemůže být prázdné")
                if len(employee_name) > 100:
                    raise ValueError("Jméno zaměstnance je příliš dlouhé")
                if not employee_name.replace(' ', '').isalnum():
                    raise ValueError("Jméno zaměstnance obsahuje nepovolené znaky")
                
                if employee_manager.pridat_zamestnance(employee_name):
                    flash(f'Zaměstnanec "{employee_name}" byl přidán.', 'success')
                else:
                    flash(f'Zaměstnanec "{employee_name}" už existuje.', 'error')

            elif action == 'select':
                employee_name = request.form.get('employee_name', '')
                if not employee_name:
                    raise ValueError("Nebyl vybrán zaměstnanec")
                
                if employee_name in employee_manager.zamestnanci:
                    if employee_name in employee_manager.vybrani_zamestnanci:
                        employee_manager.odebrat_vybraneho_zamestnance(employee_name)
                        flash(f'Zaměstnanec "{employee_name}" byl odebrán z výběru.', 'success')
                    else:
                        employee_manager.pridat_vybraneho_zamestnance(employee_name)
                        flash(f'Zaměstnanec "{employee_name}" byl přidán do výběru.', 'success')
                    employee_manager.save_config()
                else:
                    raise ValueError(f'Zaměstnanec "{employee_name}" neexistuje')

            elif action == 'edit':
                old_name = request.form.get('old_name', '').strip()
                new_name = request.form.get('new_name', '').strip()
                
                if not old_name or not new_name:
                    raise ValueError("Původní i nové jméno musí být vyplněno")
                if len(new_name) > 100:
                    raise ValueError("Nové jméno je příliš dlouhé")
                if not new_name.replace(' ', '').isalnum():
                    raise ValueError("Nové jméno obsahuje nepovolené znaky")
                
                try:
                    idx = employee_manager.zamestnanci.index(old_name) + 1
                    if employee_manager.upravit_zamestnance(idx, new_name):
                        flash(f'Zaměstnanec "{old_name}" byl upraven na "{new_name}".', 'success')
                    else:
                        raise ValueError(f'Nepodařilo se upravit zaměstnance "{old_name}"')
                except ValueError as e:
                    if "list.index" in str(e):
                        raise ValueError(f'Zaměstnanec "{old_name}" nebyl nalezen')
                    raise

            elif action == 'delete':
                employee_name = request.form.get('employee_name', '')
                if not employee_name:
                    raise ValueError("Nebyl vybrán zaměstnanec k odstranění")
                
                try:
                    idx = employee_manager.zamestnanci.index(employee_name) + 1
                    if employee_manager.smazat_zamestnance(idx):
                        flash(f'Zaměstnanec "{employee_name}" byl smazán.', 'success')
                    else:
                        raise ValueError(f'Nepodařilo se smazat zaměstnance "{employee_name}"')
                except ValueError as e:
                    if "list.index" in str(e):
                        raise ValueError(f'Zaměstnanec "{employee_name}" nebyl nalezen')
                    raise

            else:
                raise ValueError("Neplatná akce")

        except ValueError as e:
            flash(str(e), 'error')
            logger.error(f"Chyba při správě zaměstnanců: {e}")
        except Exception as e:
            flash('Došlo k neočekávané chybě při správě zaměstnanců.', 'error')
            logger.error(f"Neočekávaná chyba při správě zaměstnanců: {e}")

    # Převedení seznamů na formát očekávaný šablonou
    employees = [
        {'name': name, 'selected': name in employee_manager.vybrani_zamestnanci}
        for name in employee_manager.zamestnanci
    ]
    return render_template('employees.html', employees=employees)

@app.route('/zaznam', methods=['GET', 'POST'])
def record_time():
    selected_employees = employee_manager.vybrani_zamestnanci
    if not selected_employees:
        flash('Nejsou vybráni žádní zaměstnanci.', 'warning')
        return redirect(url_for('manage_employees'))

    current_date = datetime.now().strftime('%Y-%m-%d')
    settings = get_settings()
    start_time = settings.get('start_time', '07:00')
    end_time = settings.get('end_time', '18:00')
    lunch_duration = settings.get('lunch_duration', 1)

    if request.method == 'POST':
        try:
            # Validace data
            date = request.form.get('date', '')
            try:
                datetime.strptime(date, '%Y-%m-%d')
            except ValueError:
                raise ValueError("Neplatný formát data (použijte YYYY-MM-DD)")

            # Validace časů
            start_time = request.form.get('start_time', '')
            end_time = request.form.get('end_time', '')
            try:
                start = datetime.strptime(start_time, '%H:%M')
                end = datetime.strptime(end_time, '%H:%M')
                if end <= start:
                    raise ValueError("Čas konce musí být později než čas začátku")
            except ValueError as e:
                if "musí být později" in str(e):
                    raise
                raise ValueError("Neplatný formát času (použijte HH:MM)")

            # Validace délky pauzy
            lunch_duration_str = request.form.get('lunch_duration', '')
            try:
                lunch_duration = float(lunch_duration_str.replace(',', '.'))
                if lunch_duration < 0:
                    raise ValueError("Délka pauzy nemůže být záporná")
                work_hours = (end - start).seconds / 3600
                if lunch_duration >= work_hours:
                    raise ValueError("Délka pauzy nemůže být delší než pracovní doba")
            except ValueError as e:
                if any(msg in str(e) for msg in ["nemůže být záporná", "nemůže být delší"]):
                    raise
                raise ValueError("Délka pauzy musí být číslo")

            # Uložení do Hodiny_Cap.xlsx
            try:
                excel_manager.ulozit_pracovni_dobu(date, start_time, end_time, lunch_duration, selected_employees)
                flash('Pracovní doba byla úspěšně zaznamenána.', 'success')
            except Exception as e:
                logger.error(f"Chyba při ukládání do Excel souboru: {e}")
                raise ValueError("Nepodařilo se uložit pracovní dobu do Excel souboru")

        except ValueError as e:
            flash(str(e), 'error')
            logger.error(f"Chyba validace pracovní doby: {e}")
        except Exception as e:
            flash('Došlo k neočekávané chybě při ukládání pracovní doby.', 'error')
            logger.error(f"Neočekávaná chyba při ukládání pracovní doby: {e}")

    return render_template(
        'record_time.html',
        selected_employees=selected_employees,
        current_date=current_date,
        start_time=start_time,
        end_time=end_time,
        lunch_duration=lunch_duration
    )

@app.route('/excel_viewer', methods=['GET'])
def excel_viewer():
    excel_files = ['Hodiny_Cap.xlsx', 'Hodiny2025.xlsx']
    selected_file = request.args.get('file', excel_files[0])
    active_sheet = request.args.get('sheet', None)
    workbook = None

    try:
        # Určení cesty k souboru
        if selected_file == 'Hodiny_Cap.xlsx':
            file_path = excel_manager.file_path
        elif selected_file == 'Hodiny2025.xlsx':
            file_path = EXCEL_BASE_PATH / EXCEL_FILE_NAME_2025
        else:
            raise ValueError("Neplatný název souboru")

        if not file_path.exists():
            raise FileNotFoundError(f"Soubor {selected_file} nebyl nalezen")

        # Načtení workbooku v read-only módu pro úsporu paměti
        workbook = load_workbook(file_path, read_only=True, data_only=True)
        
        if not workbook.sheetnames:
            raise ValueError("Excel soubor neobsahuje žádné listy")

        # Výběr aktivního listu
        active_sheet = active_sheet if active_sheet in workbook.sheetnames else workbook.sheetnames[0]
        sheet = workbook[active_sheet]

        # Načtení dat s omezením počtu řádků pro prevenci přetížení paměti
        MAX_ROWS = 1000
        data = []
        for i, row in enumerate(sheet.iter_rows(values_only=True)):
            if i >= MAX_ROWS:
                flash(f'Zobrazeno prvních {MAX_ROWS} řádků.', 'warning')
                break
            data.append([str(cell) if cell is not None else '' for cell in row])

        return render_template(
            'excel_viewer.html',
            excel_files=excel_files,
            selected_file=selected_file,
            sheet_names=workbook.sheetnames,
            active_sheet=active_sheet,
            data=data
        )

    except FileNotFoundError as e:
        logger.error(f"Soubor nebyl nalezen: {e}")
        flash('Požadovaný Excel soubor nebyl nalezen.', 'error')
    except InvalidFileException:
        logger.error(f"Soubor {selected_file} je poškozen")
        flash('Soubor je poškozen nebo má neplatný formát.', 'error')
    except ValueError as e:
        logger.error(f"Chyba při práci s Excel souborem: {e}")
        flash(str(e), 'error')
    except PermissionError:
        logger.error(f"Nedostatečná oprávnění pro čtení souboru {selected_file}")
        flash('Nedostatečná oprávnění pro čtení souboru.', 'error')
    except Exception as e:
        logger.error(f"Neočekávaná chyba při zobrazení Excel souboru: {e}")
        flash('Chyba při zobrazení Excel souboru.', 'error')
    finally:
        if workbook:
            workbook.close()

    return redirect(url_for('index'))

@app.route('/settings', methods=['GET', 'POST'])
def settings_page():
    """Handle settings page"""
    if request.method == 'POST':
        try:
            # Validace vstupních dat
            start_time = request.form.get('start_time', '')
            end_time = request.form.get('end_time', '')
            lunch_duration_str = request.form.get('lunch_duration', '')

            # Validace času
            try:
                datetime.strptime(start_time, '%H:%M')
                datetime.strptime(end_time, '%H:%M')
            except ValueError:
                raise ValueError("Neplatný formát času (použijte HH:MM)")

            # Validace délky pauzy
            try:
                lunch_duration = float(lunch_duration_str.replace(',', '.'))
                if lunch_duration < 0:
                    raise ValueError
            except ValueError:
                raise ValueError("Délka pauzy musí být nezáporné číslo")

            # Validace dat projektu
            project_start = request.form.get('start_date', '')
            project_end = request.form.get('end_date', '')
            
            if project_start and project_end:
                try:
                    start_date = datetime.strptime(project_start, '%Y-%m-%d')
                    end_date = datetime.strptime(project_end, '%Y-%m-%d')
                    if end_date < start_date:
                        raise ValueError("Datum konce projektu nemůže být dřívější než datum začátku")
                except ValueError as e:
                    if "nemůže být dřívější" in str(e):
                        raise
                    raise ValueError("Neplatný formát data (použijte YYYY-MM-DD)")

            # Aktualizace nastavení
            new_settings = get_settings()
            new_settings.update({
                'start_time': start_time,
                'end_time': end_time,
                'lunch_duration': lunch_duration,
                'project_info': {
                    'name': request.form.get('project_name', '').strip(),
                    'start_date': project_start,
                    'end_date': project_end
                }
            })

            # Vytvoření adresáře pro nastavení, pokud neexistuje
            SETTINGS_FILE_PATH.parent.mkdir(parents=True, exist_ok=True)
            
            # Uložení nastavení
            with open(SETTINGS_FILE_PATH, 'w', encoding='utf-8') as f:
                json.dump(new_settings, f, indent=4, ensure_ascii=False)
            
            session['settings'] = new_settings
            
            # Aktualizace informací o projektu v Excel souboru
            if new_settings['project_info']['name']:
                excel_manager.update_project_info(
                    new_settings['project_info']['name'],
                    new_settings['project_info']['start_date'],
                    new_settings['project_info']['end_date']
                )
            
            flash('Nastavení bylo úspěšně uloženo.', 'success')
            
        except ValueError as e:
            flash(str(e), 'error')
            logger.error(f"Chyba validace nastavení: {e}")
        except Exception as e:
            flash('Došlo k neočekávané chybě při ukládání nastavení.', 'error')
            logger.error(f"Neočekávaná chyba při ukládání nastavení: {e}")
            
    return render_template('settings_page.html', settings=get_settings())

@app.route('/zalohy', methods=['GET', 'POST'])
def zalohy():
    zalohy_manager = ZalohyManager(EXCEL_BASE_PATH)
    advance_history = []

    if request.method == 'POST':
        try:
            # Validace vstupních dat
            employee_name = request.form.get('employee_name')
            if not employee_name:
                raise ValueError("Jméno zaměstnance je povinné")

            amount_str = request.form.get('amount')
            try:
                amount = float(amount_str.replace(',', '.'))
                if amount <= 0:
                    raise ValueError
            except (ValueError, AttributeError):
                raise ValueError("Částka musí být kladné číslo")

            currency = request.form.get('currency')
            if not currency in ['CZK', 'EUR']:
                raise ValueError("Neplatná měna")

            option = request.form.get('option')
            if not option:
                raise ValueError("Typ zálohy je povinný")

            date = request.form.get('date')
            try:
                datetime.strptime(date, '%Y-%m-%d')
            except ValueError:
                raise ValueError("Neplatný formát data")

            # Uložení zálohy
            zalohy_manager.add_or_update_employee_advance(
                employee_name=employee_name,
                amount=amount,
                currency=currency,
                option=option,
                date=date
            )
            flash('Záloha byla úspěšně uložena.', 'success')

        except ValueError as e:
            flash(str(e), 'error')
            logger.error(f"Chyba validace zálohy: {e}")
        except Exception as e:
            flash('Došlo k neočekávané chybě při ukládání zálohy.', 'error')
            logger.error(f"Neočekávaná chyba při ukládání zálohy: {e}")

    # Načtení historie záloh
    try:
        hodiny2025_path = EXCEL_BASE_PATH / EXCEL_FILE_NAME_2025
        if not hodiny2025_path.exists():
            logger.warning(f"Soubor {EXCEL_FILE_NAME_2025} nebyl nalezen")
            flash(f'Soubor se záznamy záloh nebyl nalezen.', 'warning')
        else:
            workbook_2025 = load_workbook(hodiny2025_path, read_only=True)
            if 'Zalohy25' in workbook_2025.sheetnames:
                sheet = workbook_2025['Zalohy25']
                data = list(sheet.values)
                if data:
                    keys = [str(k) for k in data[0] if k is not None]  # Konverze na string a odstranění None
                    advance_history = [
                        {k: v for k, v in zip(keys, row) if k is not None}
                        for row in data[1:] if any(cell is not None for cell in row)
                    ]
            workbook_2025.close()

    except Exception as e:
        logger.error(f"Chyba při načítání historie záloh: {e}")
        flash('Chyba při načítání historie záloh.', 'error')

    return render_template(
        'zalohy.html',
        employees=employee_manager.zamestnanci,
        options=excel_manager.get_advance_options(),
        current_date=datetime.now().strftime('%Y-%m-%d'),
        advance_history=advance_history
    )

if __name__ == '__main__':
    logging.basicConfig(level=logging.INFO, filename='app.log', filemode='a')
    app.run(debug=True)<|MERGE_RESOLUTION|>--- conflicted
+++ resolved
@@ -22,6 +22,7 @@
 from config import Config
 from employee_management import EmployeeManager
 from excel_manager import ExcelManager
+from zalohy_manager import ZalohyManager
 from zalohy_manager import ZalohyManager
 
 # Nahrazení základního loggeru naším vlastním
@@ -71,7 +72,6 @@
 
 @app.route('/')
 def index():
-<<<<<<< HEAD
     try:
         excel_exists = excel_manager.file_path.exists()
         current_date = datetime.now().strftime('%Y-%m-%d')
@@ -87,13 +87,6 @@
                              excel_exists=False, 
                              week_number=0, 
                              current_date=datetime.now().strftime('%Y-%m-%d'))
-=======
-    excel_exists = os.path.exists(excel_manager.file_path)
-    current_date = datetime.now()  
-    week_number = excel_manager.ziskej_cislo_tydne(current_date).week
-    current_date_str = current_date.strftime('%Y-%m-%d')  
-    return render_template('index.html', excel_exists=excel_exists, week_number=week_number, current_date=current_date_str)
->>>>>>> c6857615
 
 @app.route('/download')
 def download_file():
