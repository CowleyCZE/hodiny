--- conflicted
+++ resolved
@@ -62,15 +62,13 @@
         logging.warning(f"Nepodařilo se odebrat vybraného zaměstnance: {zamestnanec}")
         return False
 
-<<<<<<< HEAD
     def get_employees(self):
         return self.get_zamestnanci()
 
     def get_zamestnanci(self):
         return sorted(self.zamestnanci)
 
-=======
->>>>>>> 3278af06
+
     def get_vybrani_zamestnanci(self):
         return self.vybrani_zamestnanci
 
