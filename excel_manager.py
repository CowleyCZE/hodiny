import openpyxl
import os
import logging
import shutil
import re
from datetime import datetime
from openpyxl import load_workbook, Workbook
from openpyxl.worksheet.copier import WorksheetCopy
import fcntl
import contextlib
from threading import Lock
from utils.logger import setup_logger

logger = setup_logger('excel_manager')

class ExcelManager:
    def __init__(self, base_path, excel_file_name):
        self.base_path = base_path
        self.file_path = os.path.join(self.base_path, excel_file_name)
        self.current_project_name = None
        self._file_lock = Lock()
        
    @contextlib.contextmanager
    def _excel_file_lock(self):
        """Context manager pro bezpečný přístup k Excel souborům"""
        with self._file_lock:
            try:
                with open(self.file_path, 'r+b') as f:
                    fcntl.flock(f.fileno(), fcntl.LOCK_EX)
                    yield
            finally:
                with open(self.file_path, 'r+b') as f:
                    fcntl.flock(f.fileno(), fcntl.LOCK_UN)

    def set_project_name(self, project_name):
        """Nastaví aktuální název projektu"""
        self.current_project_name = project_name
        logger.info(f"Nastaven název projektu: {project_name}")

    def _load_or_create_workbook(self):
        with self._excel_file_lock():
            workbook = None
            try:
                if not os.path.exists(self.base_path):
                    os.makedirs(self.base_path)

                if os.path.exists(self.file_path):
                    workbook = load_workbook(self.file_path)
                else:
                    workbook = Workbook()
                    workbook.save(self.file_path)
                return workbook
            except Exception as e:
                logger.error(f"Chyba při načítání nebo vytváření Excel souboru: {e}")
                raise
            finally:
                if workbook:
                    workbook.close()

    def _load_or_create_workbook_2025(self):
        """Načte nebo vytvoří sešit Hodiny2025.xlsx"""
        file_path_2025 = os.path.join(self.base_path, 'Hodiny2025.xlsx')
        try:
            if os.path.exists(file_path_2025):
                workbook = load_workbook(file_path_2025)
            else:
                workbook = Workbook()
                workbook.save(file_path_2025)
            return workbook
        except Exception as e:
            logger.error(f"Chyba při načítání nebo vytváření Excel souboru Hodiny2025.xlsx: {e}")
            raise

    def ziskej_cislo_tydne(self, datum):
        datum_objekt = datetime.strptime(datum, '%Y-%m-%d').date()
        return datum_objekt.isocalendar()

    def ulozit_pracovni_dobu(self, date, start_time, end_time, lunch_duration, employees):
        with self._excel_file_lock():
            workbook = None
            try:
                workbook = self._load_or_create_workbook()

                # Získání čísla týdne z datumu
                week_number = self.ziskej_cislo_tydne(date)

                # Extrahování čísla týdne z isocalendar()
                week_number = week_number.week  # Přidáno .week

                sheet_name = f"Týden {week_number}"

                if sheet_name not in workbook.sheetnames:
                    if "Týden" in workbook.sheetnames:
                        source_sheet = workbook["Týden"]
                        sheet = workbook.copy_worksheet(source_sheet)
                        sheet.title = sheet_name
                    else:
                        sheet = workbook.create_sheet(sheet_name)
                    sheet['A80'] = sheet_name
                else:
<<<<<<< HEAD
                    sheet = workbook.create_sheet(sheet_name)
                sheet['A80'] = sheet_name
            else:
                sheet = workbook[sheet_name]

            start = datetime.strptime(start_time, "%H:%M")
            end = datetime.strptime(end_time, "%H:%M")
            total_hours = (end - start).total_seconds() / 3600 - lunch_duration

            weekday = datetime.strptime(date, '%Y-%m-%d').weekday()
            day_column = chr(ord('B') + 2 * weekday)

            sheet[f"{day_column}7"] = start_time
            sheet[f"{chr(ord(day_column)+1)}7"] = end_time

            # Najdeme řádky pro všechny zaměstnance v listu
            employee_rows = {}
            for row in range(9, sheet.max_row + 1):
                employee_name = sheet.cell(row=row, column=1).value
                if employee_name:
                    employee_rows[employee_name] = row

            # Uložíme pracovní dobu pro označené zaměstnance
            for employee in employees:
                if employee in employee_rows:
                    row = employee_rows[employee]
                    sheet[f"{day_column}{row}"] = total_hours
                else:
                    # Pokud zaměstnanec není v listu, přidáme ho na konec
                    new_row = sheet.max_row + 1
                    sheet[f"A{new_row}"] = employee
                    sheet[f"{day_column}{new_row}"] = total_hours
                    employee_rows[employee] = new_row

            sheet[f"{day_column}8"] = total_hours
            sheet[f"{day_column}80"] = date

            # Zápis názvu projektu do buňky B79 v aktuálním listu
            if self.current_project_name:
                try:
                    if sheet['B79'].value:
                        if self.current_project_name not in sheet['B79'].value:
                            sheet['B79'].value += f", {self.current_project_name}"
                    else:
                        sheet['B79'].value = self.current_project_name
                    logging.info(f"Zapsán název projektu '{self.current_project_name}' do listu {sheet_name}")
                except Exception as e:
                    logging.error(f"Chyba při zápisu názvu projektu do listu {sheet_name}: {e}")

            # Ukládání do Hodiny_Cap.xlsx
            workbook.save(self.file_path)

            # Ukládání do Hodiny2025.xlsx
            try:
                workbook_2025 = self._load_or_create_workbook_2025()
                sheet_name_2025 = datetime.strptime(date, '%Y-%m-%d').strftime('%mhod25')
                if sheet_name_2025 not in workbook_2025.sheetnames:
                    workbook_2025.create_sheet(sheet_name_2025)
                sheet_2025 = workbook_2025[sheet_name_2025]

                day_in_month = datetime.strptime(date, '%Y-%m-%d').day
                row_2025 = day_in_month + 2  # První den v měsíci začíná na řádku 3

                # Zápis názvu projektu do sloupce I
                sheet_2025.cell(row=row_2025, column=9).value = self.current_project_name  # Sloupec I

                # Zápis dat pracovní doby
                sheet_2025.cell(row=row_2025, column=5).value = start_time  # Sloupec E
                sheet_2025.cell(row=row_2025, column=7).value = end_time  # Sloupec G
                sheet_2025.cell(row=row_2025, column=6).value = lunch_duration  # Sloupec F
                sheet_2025.cell(row=row_2025, column=3).value = total_hours  # Sloupec C

                workbook_2025.save(os.path.join(self.base_path, 'Hodiny2025.xlsx'))
                logging.info(f"Úspěšně uložena data do Hodiny2025.xlsx, list {sheet_name_2025}")
            except Exception as e:
                logging.error(f"Chyba při ukládání dat do Hodiny2025.xlsx: {e}")

            logging.info(f"Úspěšně uložena pracovní doba pro datum {date}")
            return True
        except Exception as e:
            logging.error(f"Chyba při ukládání pracovní doby: {e}")
            return False
=======
                    sheet = workbook[sheet_name]

                start = datetime.strptime(start_time, "%H:%M")
                end = datetime.strptime(end_time, "%H:%M")
                total_hours = (end - start).total_seconds() / 3600 - lunch_duration

                weekday = datetime.strptime(date, '%Y-%m-%d').weekday()
                day_column = chr(ord('B') + 2 * weekday)

                sheet[f"{day_column}7"] = start_time
                sheet[f"{chr(ord(day_column)+1)}7"] = end_time

                # Najdeme řádky pro všechny zaměstnance v listu
                employee_rows = {}
                for row in range(9, sheet.max_row + 1):
                    employee_name = sheet.cell(row=row, column=1).value
                    if employee_name:
                        employee_rows[employee_name] = row

                # Uložíme pracovní dobu pro označené zaměstnance
                for employee in employees:
                    if employee in employee_rows:
                        row = employee_rows[employee]
                        sheet[f"{day_column}{row}"] = total_hours
                    else:
                        # Pokud zaměstnanec není v listu, přidáme ho na konec
                        new_row = sheet.max_row + 1
                        sheet[f"A{new_row}"] = employee
                        sheet[f"{day_column}{new_row}"] = total_hours
                        employee_rows[employee] = new_row

                sheet[f"{day_column}8"] = total_hours
                sheet[f"{day_column}80"] = date

                # Zápis názvu projektu
                if self.current_project_name:
                    try:
                        # Přímý zápis názvu projektu do buňky B79
                        sheet['B79'] = self.current_project_name
                        logger.info(f"Zapsán název projektu '{self.current_project_name}' do listu {sheet_name}")
                    except Exception as e:
                        logger.error(f"Chyba při zápisu názvu projektu: {e}")

                workbook.save(self.file_path)
                logger.info(f"Úspěšně uložena pracovní doba pro datum {date}")
                return True
            except Exception as e:
                logger.error(f"Chyba při ukládání pracovní doby: {e}")
                return False
            finally:
                if workbook:
                    workbook.close()
>>>>>>> 77893f83

    def create_weekly_copy(self):
        try:
            last_week = self.get_last_week_number()
            if last_week == 0:
                logger.warning("Nebyl nalezen žádný týden v Excel souboru.")
                return None

            original_dir = os.path.dirname(self.file_path)
            original_filename = os.path.basename(self.file_path)
            name, ext = os.path.splitext(original_filename)
            new_filename = f"{name}_Tyden_{last_week}{ext}"
            new_filepath = os.path.join(original_dir, new_filename)

            if os.path.exists(self.file_path):
                shutil.copy(self.file_path, new_filepath)
                logger.info(f"Vytvořena týdenní kopie: {new_filepath}")
                return new_filepath
            else:
                logger.error(f"Zdrojový soubor neexistuje: {self.file_path}")
                return None
        except Exception as e:
            logger.error(f"Chyba při vytváření týdenní kopie: {str(e)}")
            return None

    def get_last_week_number(self):
        try:
            workbook = self._load_or_create_workbook()
            week_numbers = []
            for sheet_name in workbook.sheetnames:
                match = re.search(r'Týden (\d+)', sheet_name)
                if match:
                    week_numbers.append(int(match.group(1)))
            return max(week_numbers) if week_numbers else 0
        except Exception as e:
            logger.error(f"Chyba při získávání čísla posledního týdne: {str(e)}")
            return 0

    def get_file_name_with_week(self):
        last_week = self.get_last_week_number()
        base_name = os.path.basename(self.file_path)
        name, ext = os.path.splitext(base_name)
        return f"{name}_Tyden_{last_week}{ext}"

    def update_project_info(self, project_name, start_date, end_date=None):
        try:
            workbook = self._load_or_create_workbook()

            # Zápis do listu "Zálohy" v Hodiny_Cap.xlsx
            if 'Zálohy' not in workbook.sheetnames:
                workbook.create_sheet('Zálohy')
            zalohy_sheet = workbook['Zálohy']

            # Přidání názvu projektu do buňky A79 oddělené čárkou
            if zalohy_sheet['A79'].value:
                if project_name not in zalohy_sheet['A79'].value:
                    zalohy_sheet['A79'].value += f", {project_name}"
            else:
                zalohy_sheet['A79'].value = project_name

            start_date_obj = datetime.strptime(start_date, '%Y-%m-%d')
            zalohy_sheet['C81'] = start_date_obj.strftime('%d.%m.%y')

            if end_date:
                end_date_obj = datetime.strptime(end_date, '%Y-%m-%d')
                zalohy_sheet['D81'] = end_date_obj.strftime('%d.%m.%y')

            workbook.save(self.file_path)
<<<<<<< HEAD
            logging.info(f"Aktualizovány informace o projektu v Hodiny_Cap.xlsx: {project_name}")
            return True
        except Exception as e:
            logging.error(f"Chyba při aktualizaci informací o projektu v Hodiny_Cap.xlsx: {e}")
=======
            logger.info(f"Aktualizovány informace o projektu: {project_name}")
            return True
        except Exception as e:
            logger.error(f"Chyba při aktualizaci informací o projektu: {e}")
>>>>>>> 77893f83
            return False

    def get_advance_options(self):
        """Získá možnosti záloh z Excel souboru"""
        workbook = None
        try:
            workbook = self._load_or_create_workbook()
            options = []

            if 'Zálohy' in workbook.sheetnames:
                zalohy_sheet = workbook['Zálohy']
                option1 = zalohy_sheet['B80'].value or 'Option 1'
                option2 = zalohy_sheet['D80'].value or 'Option 2'
                options = [option1, option2]
                logger.info(f"Načteny možnosti záloh: {options}")
            else:
                logger.warning("List 'Zálohy' nebyl nalezen v Excel souboru")
                options = ['Option 1', 'Option 2']

            return options
        except Exception as e:
            logger.error(f"Chyba při načítání možností záloh: {str(e)}")
            return ['Option 1', 'Option 2']
        finally:
            if workbook:
                workbook.close()

    def save_advance(self, employee_name, amount, currency, option, date):
        try:
            with self._excel_file_lock():
                workbook = self._load_or_create_workbook()
                workbook_2025 = self._load_or_create_workbook_2025()  # Načtení druhého sešitu

                # --- Uložení do Hodiny_Cap.xlsx (původní logika) ---
                if 'Zálohy' not in workbook.sheetnames:
                    sheet = workbook.create_sheet('Zálohy')
                    sheet['B80'] = 'Option 1'
                    sheet['D80'] = 'Option 2'
                else:
                    sheet = workbook['Zálohy']

                row = 9
                while row < 1000:
                    if not sheet[f'A{row}'].value:
                        sheet[f'A{row}'] = employee_name
                        break
                    if sheet[f'A{row}'].value == employee_name:
                        break
                    row += 1

                option1_value = sheet['B80'].value or 'Option 1'
                option2_value = sheet['D80'].value or 'Option 2'

                if option == option1_value:
                    column = 'B' if currency == 'EUR' else 'C'
                elif option == option2_value:
                    column = 'D' if currency == 'EUR' else 'E'
                else:
                    raise ValueError(f"Neplatná volba: {option}")

                current_value = sheet[f'{column}{row}'].value
                if current_value is None:
                    current_value = 0

                sheet[f'{column}{row}'] = current_value + float(amount)

                # Přidání data zálohy
                date_column = 26  # Předpokládáme, že datum bude v sloupci Z
                sheet.cell(row=row, column=date_column, value=datetime.strptime(date, '%Y-%m-%d').date())
                # --- Konec ukládání do Hodiny_Cap.xlsx ---

                # Uložení do Hodiny2025.xlsx - list "Zalohy25"
                self._save_advance_zalohy25(workbook_2025, employee_name, amount, currency, date)

                # Uložení do Hodiny2025.xlsx - list "(pp)cash25"
                self._save_advance_cash25(workbook_2025, employee_name, amount, currency, date)

                workbook.save(self.file_path)
                workbook_2025.save(os.path.join(self.base_path, 'Hodiny2025.xlsx'))  # Uložení druhého sešitu

                logger.info(f"Úspěšně uložena záloha pro {employee_name}: {amount} {currency}")
                return True

        except Exception as e:
            logger.error(f"Chyba při ukládání zálohy: {str(e)}")
            return False

        finally:
            if 'workbook' in locals():
                workbook.close()
            if 'workbook_2025' in locals():
                workbook_2025.close()

    def _save_advance_zalohy25(self, workbook, employee_name, amount, currency, date):
        if 'Zalohy25' not in workbook.sheetnames:
            workbook.create_sheet('Zalohy25')
        sheet = workbook['Zalohy25']

        # Hledání řádku pro zaměstnance
        row = 3  # Začínáme od řádku 3
        found = False
        while sheet.cell(row=row, column=1).value:
            if sheet.cell(row=row, column=1).value == employee_name:
                found = True
                break
            row += 1

        if not found:
            # Nový zaměstnanec
            sheet.cell(row=row, column=1).value = employee_name

        # Datum
        date_obj = datetime.strptime(date, '%Y-%m-%d').date()
        min_date = sheet.cell(row=row, column=2).value
        max_date = sheet.cell(row=row, column=3).value
        if min_date is None or date_obj < min_date:
            sheet.cell(row=row, column=2).value = date_obj
        if max_date is None or date_obj > max_date:
            sheet.cell(row=row, column=3).value = date_obj

        # Částka
        eur_column = 4
        czk_column = 5
        if currency == 'EUR':
            current_eur = sheet.cell(row=row, column=eur_column).value or 0
            sheet.cell(row=row, column=eur_column).value = current_eur + amount
        elif currency == 'CZK':
            current_czk = sheet.cell(row=row, column=czk_column).value or 0
            sheet.cell(row=row, column=czk_column).value = current_czk + amount

    def _save_advance_cash25(self, workbook, employee_name, amount, currency, date):
        if '(pp)cash25' not in workbook.sheetnames:
            workbook.create_sheet('(pp)cash25')
        sheet = workbook['(pp)cash25']

        # Hledání buňky se jménem zaměstnance nebo "SloupecN"
        row = 1
        col = 1
        found = False
        while col < sheet.max_column + 1:
            row = 1
            while row < sheet.max_row + 1:
                cell_value = sheet.cell(row=row, column=col).value
                if cell_value == employee_name or cell_value == f"Sloupec{col}":
                    found = True
                    break
                row += 1
            if found:
                break
            col += 1

        if not found:
            # Pokud není nalezen ani zaměstnanec ani "SloupecN", použijeme další sloupec
            col += 1
            sheet.cell(row=1, column=col).value = employee_name

        # Zápis dat
        row = self._get_next_empty_row_in_column(sheet, col)
        sheet.cell(row=row, column=col).value = amount
        sheet.cell(row=row, column=col + 1).value = datetime.strptime(date, '%Y-%m-%d').date()

    def _get_next_empty_row_in_column(self, sheet, col):
        row = 1
        while sheet.cell(row=row, column=col).value is not None:
            row += 1
        return row

if __name__ == "__main__":
    # Test ukládání zálohy
    logging.basicConfig(level=logging.INFO)
    manager = ExcelManager("./data")
    success = manager.save_advance("Test User", 100, "EUR", "Option 1")
    print(f"Test uložení zálohy: {'úspěšný' if success else 'neúspěšný'}")<|MERGE_RESOLUTION|>--- conflicted
+++ resolved
@@ -98,90 +98,6 @@
                         sheet = workbook.create_sheet(sheet_name)
                     sheet['A80'] = sheet_name
                 else:
-<<<<<<< HEAD
-                    sheet = workbook.create_sheet(sheet_name)
-                sheet['A80'] = sheet_name
-            else:
-                sheet = workbook[sheet_name]
-
-            start = datetime.strptime(start_time, "%H:%M")
-            end = datetime.strptime(end_time, "%H:%M")
-            total_hours = (end - start).total_seconds() / 3600 - lunch_duration
-
-            weekday = datetime.strptime(date, '%Y-%m-%d').weekday()
-            day_column = chr(ord('B') + 2 * weekday)
-
-            sheet[f"{day_column}7"] = start_time
-            sheet[f"{chr(ord(day_column)+1)}7"] = end_time
-
-            # Najdeme řádky pro všechny zaměstnance v listu
-            employee_rows = {}
-            for row in range(9, sheet.max_row + 1):
-                employee_name = sheet.cell(row=row, column=1).value
-                if employee_name:
-                    employee_rows[employee_name] = row
-
-            # Uložíme pracovní dobu pro označené zaměstnance
-            for employee in employees:
-                if employee in employee_rows:
-                    row = employee_rows[employee]
-                    sheet[f"{day_column}{row}"] = total_hours
-                else:
-                    # Pokud zaměstnanec není v listu, přidáme ho na konec
-                    new_row = sheet.max_row + 1
-                    sheet[f"A{new_row}"] = employee
-                    sheet[f"{day_column}{new_row}"] = total_hours
-                    employee_rows[employee] = new_row
-
-            sheet[f"{day_column}8"] = total_hours
-            sheet[f"{day_column}80"] = date
-
-            # Zápis názvu projektu do buňky B79 v aktuálním listu
-            if self.current_project_name:
-                try:
-                    if sheet['B79'].value:
-                        if self.current_project_name not in sheet['B79'].value:
-                            sheet['B79'].value += f", {self.current_project_name}"
-                    else:
-                        sheet['B79'].value = self.current_project_name
-                    logging.info(f"Zapsán název projektu '{self.current_project_name}' do listu {sheet_name}")
-                except Exception as e:
-                    logging.error(f"Chyba při zápisu názvu projektu do listu {sheet_name}: {e}")
-
-            # Ukládání do Hodiny_Cap.xlsx
-            workbook.save(self.file_path)
-
-            # Ukládání do Hodiny2025.xlsx
-            try:
-                workbook_2025 = self._load_or_create_workbook_2025()
-                sheet_name_2025 = datetime.strptime(date, '%Y-%m-%d').strftime('%mhod25')
-                if sheet_name_2025 not in workbook_2025.sheetnames:
-                    workbook_2025.create_sheet(sheet_name_2025)
-                sheet_2025 = workbook_2025[sheet_name_2025]
-
-                day_in_month = datetime.strptime(date, '%Y-%m-%d').day
-                row_2025 = day_in_month + 2  # První den v měsíci začíná na řádku 3
-
-                # Zápis názvu projektu do sloupce I
-                sheet_2025.cell(row=row_2025, column=9).value = self.current_project_name  # Sloupec I
-
-                # Zápis dat pracovní doby
-                sheet_2025.cell(row=row_2025, column=5).value = start_time  # Sloupec E
-                sheet_2025.cell(row=row_2025, column=7).value = end_time  # Sloupec G
-                sheet_2025.cell(row=row_2025, column=6).value = lunch_duration  # Sloupec F
-                sheet_2025.cell(row=row_2025, column=3).value = total_hours  # Sloupec C
-
-                workbook_2025.save(os.path.join(self.base_path, 'Hodiny2025.xlsx'))
-                logging.info(f"Úspěšně uložena data do Hodiny2025.xlsx, list {sheet_name_2025}")
-            except Exception as e:
-                logging.error(f"Chyba při ukládání dat do Hodiny2025.xlsx: {e}")
-
-            logging.info(f"Úspěšně uložena pracovní doba pro datum {date}")
-            return True
-        except Exception as e:
-            logging.error(f"Chyba při ukládání pracovní doby: {e}")
-            return False
-=======
                     sheet = workbook[sheet_name]
 
                 start = datetime.strptime(start_time, "%H:%M")
@@ -234,7 +150,6 @@
             finally:
                 if workbook:
                     workbook.close()
->>>>>>> 77893f83
 
     def create_weekly_copy(self):
         try:
@@ -283,17 +198,14 @@
         try:
             workbook = self._load_or_create_workbook()
 
-            # Zápis do listu "Zálohy" v Hodiny_Cap.xlsx
+            # Nastavíme název projektu pro použití v ulozit_pracovni_dobu
+            self.set_project_name(project_name)
+
             if 'Zálohy' not in workbook.sheetnames:
                 workbook.create_sheet('Zálohy')
+
             zalohy_sheet = workbook['Zálohy']
-
-            # Přidání názvu projektu do buňky A79 oddělené čárkou
-            if zalohy_sheet['A79'].value:
-                if project_name not in zalohy_sheet['A79'].value:
-                    zalohy_sheet['A79'].value += f", {project_name}"
-            else:
-                zalohy_sheet['A79'].value = project_name
+            zalohy_sheet['A79'] = project_name
 
             start_date_obj = datetime.strptime(start_date, '%Y-%m-%d')
             zalohy_sheet['C81'] = start_date_obj.strftime('%d.%m.%y')
@@ -303,17 +215,10 @@
                 zalohy_sheet['D81'] = end_date_obj.strftime('%d.%m.%y')
 
             workbook.save(self.file_path)
-<<<<<<< HEAD
-            logging.info(f"Aktualizovány informace o projektu v Hodiny_Cap.xlsx: {project_name}")
-            return True
-        except Exception as e:
-            logging.error(f"Chyba při aktualizaci informací o projektu v Hodiny_Cap.xlsx: {e}")
-=======
             logger.info(f"Aktualizovány informace o projektu: {project_name}")
             return True
         except Exception as e:
             logger.error(f"Chyba při aktualizaci informací o projektu: {e}")
->>>>>>> 77893f83
             return False
 
     def get_advance_options(self):
