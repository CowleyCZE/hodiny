--- conflicted
+++ resolved
@@ -1,4 +1,3 @@
-<<<<<<< HEAD
 from datetime import datetime, timedelta
 import openpyxl
 from openpyxl.utils import get_column_letter
@@ -86,93 +85,4 @@
                 return row
             elif isinstance(cell_value, datetime) and cell_value.date() > date_obj.date():
                 return None
-=======
-from datetime import datetime, timedelta
-import openpyxl
-from openpyxl.utils import get_column_letter
-import os
-from openpyxl import load_workbook, Workbook
-import calendar
-
-class ExcelManager2024:
-    def __init__(self, file_path):
-        self.file_path = file_path
-
-    def ulozit_pracovni_dobu(self, date, start_time, end_time, lunch_duration):
-        workbook = self._load_or_create_workbook()
-        sheet_name = self._get_sheet_name(date)
-        sheet = self._get_or_create_sheet(workbook, sheet_name, date)
-
-        # Převod vstupních dat na správné formáty
-        date = datetime.strptime(date, '%Y-%m-%d').date()
-        start_time = datetime.strptime(start_time, '%H:%M').time()
-        end_time = datetime.strptime(end_time, '%H:%M').time()
-        lunch_duration = timedelta(hours=float(lunch_duration))
-
-        # Zápis dat
-        row = self._find_row_for_date(sheet, date)
-        if row is not None: # Kontrola, zda byl řádek nalezen
-            sheet.cell(row=row, column=5, value=start_time)  # Sloupec E
-            sheet.cell(row=row, column=6, value=lunch_duration)  # Sloupec F
-            sheet.cell(row=row, column=7, value=end_time)  # Sloupec G
-        else:
-            print(f"Datum {date} nenalezeno v listu {sheet_name}.") # Vypsání hlášky, pokud datum nenalezeno
-
-        workbook.save(self.file_path)
-
-    def _load_or_create_workbook(self):
-        if os.path.exists(self.file_path):
-            return load_workbook(self.file_path)
-        else:
-            wb = Workbook()
-            wb.remove(wb.active)  # Odstranění výchozího listu
-            return wb
-
-    def _get_sheet_name(self, date):
-        date_obj = datetime.strptime(date, '%Y-%m-%d')
-        return f"{date_obj.strftime('%m')}hod{date_obj.strftime('%y')}"
-
-    def _get_or_create_sheet(self, workbook, sheet_name, date):
-        if sheet_name not in workbook.sheetnames:
-            if "MMhodRR" in workbook.sheetnames:
-                template = workbook["MMhodRR"]
-                new_sheet = workbook.copy_worksheet(template)
-                new_sheet.title = sheet_name
-            else:
-                new_sheet = workbook.create_sheet(sheet_name)
-
-            date_obj = datetime.strptime(date, '%Y-%m-%d')
-            prev_month = (date_obj.replace(day=1) - timedelta(days=1)).strftime("%m")
-            prev_year = (date_obj.replace(day=1) - timedelta(days=1)).strftime("%y")
-            prev_sheet_name = f"{prev_month}hod{prev_year}"
-
-            try: # Ošetření případu, kdy předchozí list neexistuje
-                new_sheet['T3'] = f"='{prev_sheet_name}'!T6"
-                new_sheet['Q3'] = f"='{prev_sheet_name}'!Q6"
-                new_sheet['O29'] = f"='{prev_sheet_name}'!O27"
-            except KeyError:
-                print(f"Předchozí list '{prev_sheet_name}' neexistuje.")
-
-            self._fill_dates(new_sheet, date)
-
-            return new_sheet
-        else:
-            return workbook[sheet_name]
-
-    def _fill_dates(self, sheet, date):
-        date_obj = datetime.strptime(date, '%Y-%m-%d')
-        _, last_day = calendar.monthrange(date_obj.year, date_obj.month)
-        for day in range(1, last_day + 1):
-            current_date = date_obj.replace(day=day)
-            sheet.cell(row=day + 2, column=1, value=current_date)
-
-    def _find_row_for_date(self, sheet, date):
-        date_obj = datetime.strptime(date, '%Y-%m-%d')
-        for row in range(3, sheet.max_row + 1):
-            cell_value = sheet.cell(row=row, column=1).value
-            if isinstance(cell_value, datetime) and cell_value.date() == date_obj.date():
-                return row
-            elif isinstance(cell_value, datetime) and cell_value.date() > date_obj.date():
-                return None
->>>>>>> 1f5c470d
         return None