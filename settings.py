--- conflicted
+++ resolved
@@ -2,12 +2,9 @@
 import json
 import logging
 import os
-<<<<<<< HEAD
-=======
 from config import Config
 from utils.logger import setup_logger
 from excel_manager import ExcelManager
->>>>>>> 77893f83
 
 # Flask aplikace
 app = Flask(__name__)
@@ -22,23 +19,8 @@
 
 def load_settings():
     """Načtení nastavení ze souboru JSON."""
-<<<<<<< HEAD
-    default_settings = {
-        'start_time': '07:00',
-        'end_time': '18:00',
-        'lunch_duration': 1,
-        'project_info': {
-            'name': '',
-            'start_date': '',
-            'end_date': ''
-        },
-        'cislo_akce': ''  # Přidání výchozí hodnoty pro číslo akce
-    }
-
-=======
     default_settings = Config.get_default_settings()
     
->>>>>>> 77893f83
     try:
         if not os.path.exists(Config.SETTINGS_FILE_PATH):
             logger.info("Soubor s nastavením neexistuje, používám výchozí hodnoty")
@@ -72,13 +54,30 @@
         return default_settings
 
 def save_settings(settings_data):
-    """Uložení nastavení do souboru JSON."""
+    """Uložení nastavení do JSON a aktualizace Excel souboru."""
     try:
-        # Přidání čísla akce do dat
-        settings_data['cislo_akce'] = int(request.form['cislo_akce'])
+        # Kontrola existence adresáře
+        os.makedirs(os.path.dirname(SETTINGS_FILE_PATH), exist_ok=True)
 
+        # Načtení existujících nastavení (pokud existují)
+        current_settings = load_settings()
+
+        # Aktualizace nastavení novými hodnotami
+        current_settings.update(settings_data)
+
+        # Uložení nastavení do JSON souboru
         with open(SETTINGS_FILE_PATH, 'w', encoding='utf-8') as f:
-            json.dump(settings_data, f, indent=4)
+            json.dump(current_settings, f, indent=4, ensure_ascii=False)
+
+        # Aktualizace projektových dat v Excel souboru
+        excel_manager = ExcelManager(EXCEL_BASE_PATH)
+        project_name = settings_data['project_info']['name']
+        start_date = settings_data['project_info']['start_date']
+        end_date = settings_data['project_info']['end_date']
+
+        excel_manager.update_project_info_in_advances(project_name, start_date, end_date)
+
+        logging.info("Nastavení byla úspěšně uložena.")
         return True
     except Exception as e:
         logging.error(f"Chyba při ukládání nastavení: {e}")
@@ -114,5 +113,7 @@
     # Načtení aktuálního nastavení
     current_settings = load_settings()
     logging.debug(f"Načtená aktuální nastavení: {current_settings}")
+    return render_template('settings_page.html', settings=current_settings)
 
-    return render_template('settings_page.html', settings=current_settings)+if __name__ == '__main__':
+    app.run(debug=True)